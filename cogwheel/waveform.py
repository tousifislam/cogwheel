--- conflicted
+++ resolved
@@ -58,18 +58,10 @@
     rotation = np.array([[cos_phi_ref, sin_phi_ref],
                          [-sin_phi_ref, cos_phi_ref]])
 
-<<<<<<< HEAD
-Approximant('IMRPhenomD', [(2, 2)], True, False)
-#Approximant('IMRPhenomXPHM', [(2, 2), (2, 1), (3, 3), (3, 2), (4, 4)], False,
-#            False)
-Approximant('IMRPhenomXPHM', [(2, 2)], False,
-            False)
-=======
     ((par_dic['s1x'], par_dic['s2x']),
      (par_dic['s1y'], par_dic['s2y'])
         ) = rotation.dot(((par_dic['s1x_n'], par_dic['s2x_n']),
                           (par_dic['s1y_n'], par_dic['s2y_n'])))
->>>>>>> ca360386
 
 
 def inplane_spins_xy_to_xy_n(par_dic):
@@ -213,12 +205,8 @@
                      'm1', 'm2', 'psi', 'ra', 's1x_n', 's1y_n', 's1z',
                      's2x_n', 's2y_n', 's2z', 't_geocenter', 'phi_ref'])
 
-<<<<<<< HEAD
-    fast_params = sorted(['d_luminosity', 'dec', 'psi', 'ra', 't_geocenter', 'vphi'])
-=======
     fast_params = sorted(['d_luminosity', 'dec', 'psi', 'ra', 't_geocenter',
                           'phi_ref'])
->>>>>>> ca360386
     slow_params = sorted(set(params) - set(fast_params))
 
     _projection_params = sorted(['dec', 'psi', 'ra', 't_geocenter'])
