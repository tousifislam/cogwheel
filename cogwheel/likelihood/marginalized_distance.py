--- conflicted
+++ resolved
@@ -47,14 +47,12 @@
     _SIGMAS = 10.  # How far out the tail of the distribution to tabulate.
 
     def __init__(self, d_luminosity_prior_name: str = 'euclidean',
-<<<<<<< HEAD
                  d_luminosity_max=D_LUMINOSITY_MAX, shape=(256, 128)):
-=======
-                 d_luminosity_max=D_LUMINOSITY_MAX,
-                 shape=(256, 128), table=None):
->>>>>>> da138dcc
         """
         Construct the interpolation table.
+        If a table with the same settings is found in the file in
+        ``LOOKUP_TABLES_FNAME``, it will be loaded for faster
+        instantiation. If not, the table will be computed and saved.
 
         Parameters
         ----------
@@ -80,15 +78,8 @@
 
         dh_grid, hh_grid = self._get_dh_hh(x_grid, y_grid)
 
-<<<<<<< HEAD
         table = self._get_table(dh_grid, hh_grid)
         self._interpolated_table = RectBivariateSpline(x_arr, y_arr, table)
-
-=======
-        self.table = table if table else np.vectorize(self._function)(dh_grid, hh_grid)
-
-        self._interpolated_table = RectBivariateSpline(x_arr, y_arr, self.table)
->>>>>>> da138dcc
         self.tabulated = {'x': x_grid,
                           'y': y_grid,
                           'd_h': dh_grid,
